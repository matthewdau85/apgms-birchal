generator client {
  provider = "prisma-client-js"
}
datasource db {
  provider = "postgresql"
  url      = env("DATABASE_URL")
  shadowDatabaseUrl = env("SHADOW_DATABASE_URL")
}

model Org {
  id        String   @id @default(cuid())
  name      String
  createdAt DateTime @default(now())
  deletedAt DateTime?
  users     User[]
  lines     BankLine[]
  tombstones OrgTombstone[]
}

model User {
  id        String   @id @default(cuid())
  email     String   @unique
  password  String
  createdAt DateTime @default(now())
  org       Org      @relation(fields: [orgId], references: [id], onDelete: Cascade)
  orgId     String
}

model BankLine {
  id        String   @id @default(cuid())
  org       Org      @relation(fields: [orgId], references: [id], onDelete: Cascade)
  orgId     String
  date      DateTime
  amount    Decimal
  payee     String
  desc      String
  createdAt DateTime @default(now())
}

<<<<<<< HEAD
model AccessLog {
  id           String   @id @default(cuid())
  event        String
  orgId        String
  principalId  String
  subjectEmail String
  createdAt    DateTime @default(now())
=======
model OrgTombstone {
  id        String   @id @default(cuid())
  org       Org      @relation(fields: [orgId], references: [id], onDelete: Cascade)
  orgId     String
  payload   Json
  createdAt DateTime @default(now())
>>>>>>> 7137df5d
}<|MERGE_RESOLUTION|>--- conflicted
+++ resolved
@@ -37,20 +37,10 @@
   createdAt DateTime @default(now())
 }
 
-<<<<<<< HEAD
-model AccessLog {
-  id           String   @id @default(cuid())
-  event        String
-  orgId        String
-  principalId  String
-  subjectEmail String
-  createdAt    DateTime @default(now())
-=======
 model OrgTombstone {
   id        String   @id @default(cuid())
   org       Org      @relation(fields: [orgId], references: [id], onDelete: Cascade)
   orgId     String
   payload   Json
   createdAt DateTime @default(now())
->>>>>>> 7137df5d
 }