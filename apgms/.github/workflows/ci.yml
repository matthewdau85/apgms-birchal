--- conflicted
+++ resolved
@@ -23,13 +23,8 @@
       - run: pnpm exec playwright install --with-deps
       - run: pnpm -r build
       - run: pnpm -r test
-<<<<<<< HEAD
-  a11y:
-    name: Accessibility
-=======
 
   axe:
->>>>>>> 07ad2c2f
     needs: build
     runs-on: ubuntu-latest
     steps:
@@ -41,19 +36,6 @@
         with:
           node-version: '18'
           cache: 'pnpm'
-<<<<<<< HEAD
-      - run: pnpm i
-      - run: pnpm exec playwright install --with-deps
-      - name: Run accessibility checks
-        run: pnpm exec playwright test webapp/tests/a11y.spec.ts --config=playwright.config.ts
-      - name: Upload accessibility report
-        if: always()
-        uses: actions/upload-artifact@v4
-        with:
-          name: a11y-report
-          path: |
-            a11y-report.json
-=======
           cache-dependency-path: apgms/pnpm-lock.yaml
       - run: pnpm install
       - run: pnpm exec playwright install --with-deps
@@ -79,5 +61,4 @@
         with:
           configPath: ./apgms/lighthouserc.json
           runs: 1
-          uploadArtifacts: true
->>>>>>> 07ad2c2f
+          uploadArtifacts: true