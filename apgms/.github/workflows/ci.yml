--- conflicted
+++ resolved
@@ -1,59 +1,15 @@
-name: CI
-
-on:
-  push:
-    branches:
-      - main
-  pull_request:
-
+﻿name: CI
+on: [push, pull_request]
 jobs:
-  accessibility:
+  build:
     runs-on: ubuntu-latest
-    env:
-      PLAYWRIGHT_TEST_BASE_URL: ${{ vars.PLAYWRIGHT_TEST_BASE_URL }}
-      AXE_SOURCE_URL: ${{ vars.AXE_SOURCE_URL }}
     steps:
-      - name: Checkout
-        uses: actions/checkout@v4
-
-      - name: Setup pnpm
-        uses: pnpm/action-setup@v4
+      - uses: actions/checkout@v4
+      - uses: pnpm/action-setup@v4
         with:
           version: 9
-
-      - name: Setup Node.js
-        uses: actions/setup-node@v4
+      - uses: actions/setup-node@v4
         with:
-<<<<<<< HEAD
-          node-version: 20
-          cache: pnpm
-
-      - name: Install dependencies
-        run: pnpm install --frozen-lockfile
-
-      - name: Install Playwright browsers
-        run: pnpm dlx playwright install --with-deps
-
-      - name: Run accessibility checks
-        run: pnpm dlx playwright test --config=playwright.config.ts
-
-      - name: Upload accessibility results
-        if: always()
-        uses: actions/upload-artifact@v4
-        with:
-          name: accessibility-report
-          path: |
-            playwright-report/
-          if-no-files-found: warn
-
-      - name: Publish accessibility statement
-        if: always()
-        uses: actions/upload-artifact@v4
-        with:
-          name: accessibility-statement
-          path: docs/accessibility-statement.md
-          if-no-files-found: error
-=======
           node-version: '18'
           cache: 'pnpm'
       - run: pnpm i
@@ -82,5 +38,4 @@
         with:
           name: a11y-report
           path: |
-            a11y-report.json
->>>>>>> 92932f0f
+            a11y-report.json