--- conflicted
+++ resolved
@@ -1,5 +1,4 @@
-import path from "node:path";
-import { randomBytes } from "node:crypto";
+﻿import path from "node:path";
 import { fileURLToPath } from "node:url";
 import dotenv from "dotenv";
 
@@ -8,195 +7,10 @@
 const __dirname = path.dirname(__filename);
 dotenv.config({ path: path.resolve(__dirname, "../../../.env") });
 
-<<<<<<< HEAD
-import Fastify, { type FastifyRequest } from "fastify";
-import cors from "@fastify/cors";
-import { prisma } from "../../../shared/src/db";
-<<<<<<< HEAD
-<<<<<<< HEAD
-import piiSchema from "./schemas/pii.schema.json" assert { type: "json" };
-import {
-  configurePIIProviders,
-  encryptPII,
-  registerPIIRoutes,
-  tokenizeTFN,
-  type KeyManagementService,
-  type TokenSaltProvider,
-  type AuditLogger,
-} from "./lib/pii";
-import { isValidABN, normalizeAbn } from "@apgms/shared-au/abn";
-import { isValidTFN } from "@apgms/shared-au/tfn";
-=======
-import { registerAdminDataRoutes } from "./routes/admin.data";
->>>>>>> origin/codex/add-admin-gated-subject-data-delete-endpoint
-=======
-import adminDataRoutes from "./routes/admin.data";
->>>>>>> origin/codex/add-admin-gated-subject-data-export-endpoint
-=======
 import { createApp } from "./app";
->>>>>>> 7137df5d
 
 const app = await createApp();
 
-<<<<<<< HEAD
-app.decorate("db", prisma);
-app.decorate("secLog", (entry: {
-  event: string;
-  orgId: string;
-  principal: string;
-  subjectEmail: string;
-}) => {
-  app.log.info({ event: entry.event, ...entry }, "security_event");
-});
-
-await app.register(cors, { origin: true });
-app.addSchema(piiSchema);
-
-const keyId = process.env.PII_KEY_ID ?? "local-default";
-const keyMaterialEnv = process.env.PII_KEY_MATERIAL;
-const keyMaterial = (() => {
-  if (keyMaterialEnv) {
-    const buffer = Buffer.from(keyMaterialEnv, "base64");
-    if (buffer.length === 32) {
-      return buffer;
-    }
-  }
-  return randomBytes(32);
-})();
-
-const kms: KeyManagementService = {
-  getActiveKey: () => ({ kid: keyId, material: keyMaterial }),
-  getKeyById: (kid: string) => (kid === keyId ? { kid, material: keyMaterial } : undefined),
-};
-
-const saltId = process.env.TFN_SALT_ID ?? "local-1";
-const saltSecretEnv = process.env.TFN_SALT_SECRET;
-const saltSecret = (() => {
-  if (saltSecretEnv) {
-    const buffer = Buffer.from(saltSecretEnv, "base64");
-    if (buffer.length > 0) {
-      return buffer;
-    }
-  }
-  return randomBytes(32);
-})();
-
-const saltProvider: TokenSaltProvider = {
-  getActiveSalt: () => ({ sid: saltId, secret: saltSecret }),
-  getSaltById: (id: string) => (id === saltId ? { sid: saltId, secret: saltSecret } : undefined),
-};
-
-const auditLogger: AuditLogger = {
-  record: async (event) => {
-    app.log.info({ audit: { actorId: event.actorId, action: event.action, metadata: event.metadata } }, "audit_event");
-  },
-};
-
-configurePIIProviders({ kms, saltProvider, auditLogger });
-
-const adminGuard = (request: FastifyRequest): { allowed: boolean; actorId: string } => {
-  const isAdmin = request.headers["x-admin"] === "true";
-  const actorId = String(request.headers["x-actor-id"] ?? "unknown");
-  return { allowed: Boolean(isAdmin), actorId };
-};
-
-registerPIIRoutes(app, adminGuard);
-
-// sanity log: confirm env is loaded
-app.log.info({ DATABASE_URL: process.env.DATABASE_URL }, "loaded env");
-
-app.get("/health", async () => ({ ok: true, service: "api-gateway" }));
-
-<<<<<<< HEAD
-app.post(
-  "/pii",
-  {
-    schema: {
-      body: {
-        type: "object",
-        required: ["abn", "tfn"],
-        additionalProperties: false,
-        properties: {
-          abn: { type: "string" },
-          tfn: { type: "string" },
-          payload: { type: "string" },
-        },
-      },
-      response: {
-        201: { $ref: "https://apgms.example.com/schemas/pii.schema.json" },
-      },
-    },
-  },
-  async (request, reply) => {
-    const body = request.body as { abn: string; tfn: string; payload?: string };
-    if (!isValidABN(body.abn)) {
-      return reply.code(400).send({ error: "invalid_abn" });
-    }
-    if (!isValidTFN(body.tfn)) {
-      return reply.code(400).send({ error: "invalid_tfn" });
-    }
-
-    const abn = normalizeAbn(body.abn);
-    const tfnToken = tokenizeTFN(body.tfn);
-    const secret = encryptPII(body.payload ?? "");
-
-    return reply.code(201).send({ abn, tfnToken, secret });
-  },
-);
-=======
-await app.register(adminDataRoutes);
->>>>>>> origin/codex/add-admin-gated-subject-data-export-endpoint
-
-// List users (email + org)
-app.get("/users", async () => {
-  const users = await prisma.user.findMany({
-    select: { email: true, orgId: true, createdAt: true },
-    orderBy: { createdAt: "desc" },
-  });
-  return { users };
-});
-
-// List bank lines (latest first)
-app.get("/bank-lines", async (req) => {
-  const take = Number((req.query as any).take ?? 20);
-  const lines = await prisma.bankLine.findMany({
-    orderBy: { date: "desc" },
-    take: Math.min(Math.max(take, 1), 200),
-  });
-  return { lines };
-});
-
-// Create a bank line
-app.post("/bank-lines", async (req, rep) => {
-  try {
-    const body = req.body as {
-      orgId: string;
-      date: string;
-      amount: number | string;
-      payee: string;
-      desc: string;
-    };
-    const created = await prisma.bankLine.create({
-      data: {
-        orgId: body.orgId,
-        date: new Date(body.date),
-        amount: body.amount as any,
-        payee: body.payee,
-        desc: body.desc,
-      },
-    });
-    return rep.code(201).send(created);
-  } catch (e) {
-    req.log.error(e);
-    return rep.code(400).send({ error: "bad_request" });
-  }
-});
-
-await registerAdminDataRoutes(app);
-
-// Print routes so we can SEE POST /bank-lines is registered
-=======
->>>>>>> 7137df5d
 app.ready(() => {
   app.log.info(app.printRoutes());
 });
@@ -207,4 +21,4 @@
 app.listen({ port, host }).catch((err) => {
   app.log.error(err);
   process.exit(1);
-});+});
