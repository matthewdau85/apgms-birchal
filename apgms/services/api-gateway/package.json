--- conflicted
+++ resolved
@@ -5,19 +5,7 @@
   "type": "module",
   "scripts": {
     "dev": "tsx src/index.ts",
-<<<<<<< HEAD
-<<<<<<< HEAD
-<<<<<<< HEAD
-    "test": "tsx --test test/pii.spec.ts"
-=======
-    "test": "node --import tsx --test test/admin.data.delete.spec.ts"
->>>>>>> origin/codex/add-admin-gated-subject-data-delete-endpoint
-=======
-    "test": "tsx --test test/admin.data.export.spec.ts"
->>>>>>> origin/codex/add-admin-gated-subject-data-export-endpoint
-=======
     "test": "tsx --test test/privacy.spec.ts"
->>>>>>> 7137df5d
   },
   "dependencies": {
     "@apgms/shared": "workspace:*",
